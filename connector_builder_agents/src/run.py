--- conflicted
+++ resolved
@@ -37,7 +37,7 @@
 
 def generate_session_id() -> str:
     """Generate a unique session ID based on current timestamp."""
-    return f"conv_unified_mcp_session_{int(time.time())}"
+    return f"unified-mcp-session-{int(time.time())}"
 
 
 def get_workspace_dir(session_id: str) -> Path:
@@ -61,11 +61,8 @@
     if backend == "sqlite":
         return SQLiteSession(session_id=session_id)
     elif backend == "openai":
-<<<<<<< HEAD
-=======
         # OpenAI conversation_id has stricter name requirements than session_id.
         # We'll let the OpenAIConversationsSession handle that internally.
->>>>>>> 4e01db7c
         return OpenAIConversationsSession()
     else:
         raise ValueError(
