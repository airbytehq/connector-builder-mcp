--- conflicted
+++ resolved
@@ -249,11 +249,7 @@
         end_time = time.time()
         duration = end_time - start_time
 
-<<<<<<< HEAD
         assert duration < 20.0, f"Multiple tool calls took too long: {duration}s"
-=======
-        assert duration < 20, f"Multiple tool calls took too long: {duration}s"
->>>>>>> 1db9be4e
 
     def test_simple_api_manifest_workflow(self, simple_api_manifest, empty_config):
         """Test workflow with simple API manifest."""
