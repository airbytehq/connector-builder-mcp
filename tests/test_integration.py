"""Integration tests for Builder MCP using real manifest examples."""

import concurrent.futures
import os
import time
from pathlib import Path
from unittest.mock import patch

import pytest
import requests

from connector_builder_mcp._connector_builder import (
    get_connector_builder_docs,
)
from connector_builder_mcp._guidance import TOPIC_MAPPING
from connector_builder_mcp._validation_testing import (
    StreamTestResult,
    execute_dynamic_manifest_resolution_test,
    execute_stream_test_read,
    validate_manifest,
)
<<<<<<< HEAD
from connector_builder_mcp._guidance import TOPIC_MAPPING
from connector_builder_mcp._secrets import load_secrets
=======
>>>>>>> c5b66653


@pytest.fixture
def rick_and_morty_manifest():
    """Load the Rick and Morty API manifest for testing."""
    manifest_path = Path(__file__).parent / "resources" / "rick_and_morty_manifest.yaml"
    return str(manifest_path)


@pytest.fixture
def simple_api_manifest():
    """Load the simple API manifest for testing."""
    manifest_path = Path(__file__).parent / "resources" / "simple_api_manifest.yaml"
    return str(manifest_path)


@pytest.fixture
def invalid_manifest():
    """Invalid manifest for error testing."""
    return "invalid: manifest\nmissing: required_fields"


@pytest.fixture
def empty_config():
    """Empty configuration for testing."""
    return {}


class TestManifestIntegration:
    """Integration tests using real manifest examples."""

    def test_validate_rick_and_morty_manifest(self, rick_and_morty_manifest, empty_config):
        """Test validation of Rick and Morty API manifest."""
        result = validate_manifest(rick_and_morty_manifest)

        assert result.is_valid
        assert len(result.errors) == 0
        assert result.resolved_manifest is not None

    def test_resolve_rick_and_morty_manifest(self, rick_and_morty_manifest, empty_config):
        """Test resolution of Rick and Morty API manifest."""
        result = execute_dynamic_manifest_resolution_test(rick_and_morty_manifest, empty_config)

        assert isinstance(result, dict)
        assert "streams" in result, f"Expected 'streams' key in resolved manifest, got: {result}"

    def test_execute_stream_test_read_rick_and_morty(self, rick_and_morty_manifest, empty_config):
        """Test reading from Rick and Morty characters stream."""
        result = execute_stream_test_read(
            rick_and_morty_manifest, empty_config, "characters", max_records=5
        )

        assert isinstance(result, StreamTestResult)
        assert result.message is not None
        if result.success:
            assert result.records_read > 0
            assert "Successfully read" in result.message and "records from stream" in result.message


class TestConnectorBuilderDocs:
    """Test connector builder documentation functionality."""

    def test_get_connector_builder_docs_overview(self):
        """Test that overview is returned when no topic is specified."""
        result = get_connector_builder_docs()

        assert "# Connector Builder Documentation" in result
        assert "get_connector_builder_checklist()" in result
        assert "For detailed guidance on specific components and features" in result

    @pytest.mark.parametrize("topic", list(TOPIC_MAPPING.keys()))
    def test_topic_urls_are_accessible(self, topic):
        """Test that all topic URLs in the mapping are accessible."""
        if topic in ["stream-templates-yaml", "dynamic-streams-yaml"]:
            pytest.skip(f"Skipping {topic} - URL points to non-existent branch")

        relative_path, _ = TOPIC_MAPPING[topic]
        raw_github_url = (
            f"https://raw.githubusercontent.com/airbytehq/airbyte/master/{relative_path}"
        )

        response = requests.get(raw_github_url, timeout=30)
        assert response.status_code == 200, (
            f"Topic '{topic}' URL {raw_github_url} returned status {response.status_code}"
        )
        assert len(response.text) > 0, f"Topic '{topic}' returned empty content"

    def test_get_connector_builder_docs_specific_topic(self):
        """Test that specific topic documentation is returned correctly."""
        result = get_connector_builder_docs("overview")

        assert "# 'overview' Documentation" in result
        assert len(result) > 100

    def test_get_connector_builder_docs_invalid_topic(self):
        """Test handling of invalid topic requests."""
        result = get_connector_builder_docs("nonexistent-topic")

        assert "Topic 'nonexistent-topic' not found" in result
        assert "Available topics:" in result


class TestHighLevelMCPWorkflows:
    """High-level integration tests for complete MCP workflows."""

    @pytest.mark.parametrize(
        "manifest_fixture,expected_valid",
        [
            ("rick_and_morty_manifest", True),
            ("simple_api_manifest", True),
            ("invalid_manifest", False),
        ],
    )
    def test_manifest_validation_scenarios(
        self, manifest_fixture, expected_valid, request, empty_config
    ):
        """Test validation of different manifest scenarios."""
        manifest = request.getfixturevalue(manifest_fixture)

        result = validate_manifest(manifest)
        assert result.is_valid == expected_valid

        if expected_valid:
            assert result.resolved_manifest is not None
            assert len(result.errors) == 0
        else:
            assert len(result.errors) > 0

    def test_complete_connector_workflow(self, rick_and_morty_manifest, empty_config):
        """Test complete workflow: validate -> resolve -> test stream read."""
        validation_result = validate_manifest(rick_and_morty_manifest)
        assert validation_result.is_valid
        assert validation_result.resolved_manifest is not None

        resolved_manifest = execute_dynamic_manifest_resolution_test(
            rick_and_morty_manifest, empty_config
        )
        assert isinstance(resolved_manifest, dict)
        assert "streams" in resolved_manifest

        stream_result = execute_stream_test_read(
            rick_and_morty_manifest, empty_config, "characters", max_records=3
        )
        assert isinstance(stream_result, StreamTestResult)
        assert stream_result.message is not None

    def test_error_handling_scenarios(self, rick_and_morty_manifest, empty_config):
        """Test various error handling scenarios."""
        result = execute_stream_test_read(
            rick_and_morty_manifest, empty_config, "nonexistent_stream", max_records=1
        )
        assert isinstance(result, StreamTestResult)

    def test_manifest_with_authentication_config(self):
        """Test manifest validation with authentication configuration."""
        auth_manifest_yaml = self._create_auth_manifest_yaml()

        result = validate_manifest(auth_manifest_yaml)
        assert hasattr(result, "is_valid")
        assert hasattr(result, "errors")
        assert isinstance(result.errors, list)

    def _create_auth_manifest_yaml(self):
        """Helper to create a manifest with authentication configuration."""
        return """
version: 4.6.2
type: DeclarativeSource
check:
  type: CheckStream
  stream_names:
    - test
streams:
  - type: DeclarativeStream
    name: test
    primary_key:
      - id
    retriever:
      type: SimpleRetriever
      requester:
        type: HttpRequester
        url_base: "https://api.example.com"
        path: "/test"
        http_method: GET
        authenticator:
          type: BearerAuthenticator
          api_token: "{{ config['api_token'] }}"
      record_selector:
        type: RecordSelector
        extractor:
          type: DpathExtractor
          field_path: []
    schema_loader:
      type: InlineSchemaLoader
      schema:
        $schema: http://json-schema.org/draft-07/schema#
        type: object
        properties:
          id:
            type: integer
          name:
            type: string
spec:
  type: Spec
  connection_specification:
    $schema: http://json-schema.org/draft-07/schema#
    title: Test API Source Spec
    type: object
    additionalProperties: true
    properties:
      api_token:
        type: string
        airbyte_secret: true
    required:
      - api_token
"""

    @pytest.mark.requires_creds
    def test_performance_multiple_tool_calls(self, rick_and_morty_manifest, empty_config):
        """Test performance with multiple rapid tool calls."""
        start_time = time.time()

        for _ in range(5):
            validate_manifest(rick_and_morty_manifest)
            execute_dynamic_manifest_resolution_test(rick_and_morty_manifest, empty_config)

        end_time = time.time()
        duration = end_time - start_time

        assert duration < 15.0, f"Multiple tool calls took too long: {duration}s"

    def test_simple_api_manifest_workflow(self, simple_api_manifest, empty_config):
        """Test workflow with simple API manifest."""
        validation_result = validate_manifest(simple_api_manifest)
        assert validation_result.is_valid

        resolved_manifest = execute_dynamic_manifest_resolution_test(
            simple_api_manifest, empty_config
        )
        assert isinstance(resolved_manifest, dict)
        assert "streams" in resolved_manifest


class TestMCPServerIntegration:
    """Integration tests for MCP server functionality."""

    def test_concurrent_tool_execution(self, rick_and_morty_manifest, empty_config):
        """Test concurrent execution of multiple tools."""

        def run_validation():
            return validate_manifest(rick_and_morty_manifest)

        def run_resolution():
            return execute_dynamic_manifest_resolution_test(rick_and_morty_manifest, empty_config)

        with concurrent.futures.ThreadPoolExecutor(max_workers=3) as executor:
            futures = [
                executor.submit(run_validation),
                executor.submit(run_resolution),
                executor.submit(run_validation),
            ]

            results = [future.result() for future in concurrent.futures.as_completed(futures)]

        assert len(results) == 3
        for result in results:
            assert result is not None


class TestPrivatebinIntegration:
    """Integration tests for privatebin functionality with real URLs."""

    @patch.dict(os.environ, {"PRIVATEBIN_PASSWORD": "PASSWORD"})
    def test_privatebin_integration(self):
        """Test loading secrets from real privatebin URL with expected values."""
        privatebin_url = "privatebin://privatebin.net/?187565d30322596b#H2VnHSogPPb1jyVzEmM8EaNY5KKzs3M9j8gLJy7pY1Mp"

        secrets = load_secrets(privatebin_url)

        assert secrets.get("answer") == "42", (
            f"Expected answer=42, got answer={secrets.get('answer')}"
        )
        assert secrets.get("foo") == "bar", f"Expected foo=bar, got foo={secrets.get('foo')}"

        expected_keys = {"answer", "foo"}
        actual_keys = set(secrets.keys())
        assert actual_keys == expected_keys, f"Expected keys {expected_keys}, got {actual_keys}"<|MERGE_RESOLUTION|>--- conflicted
+++ resolved
@@ -19,11 +19,7 @@
     execute_stream_test_read,
     validate_manifest,
 )
-<<<<<<< HEAD
-from connector_builder_mcp._guidance import TOPIC_MAPPING
 from connector_builder_mcp._secrets import load_secrets
-=======
->>>>>>> c5b66653
 
 
 @pytest.fixture
