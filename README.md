--- conflicted
+++ resolved
@@ -1,6 +1,5 @@
 # builder-mcp
 
-<<<<<<< HEAD
 ## Overview
 
 The `builder-mcp` repository provides a Model Context Protocol (MCP) server implementation for Airbyte connector building operations. This repository will eventually codify relevant parts of the `builder-ai` functionality, with a focus on **AI ownership** rather than AI assist.
@@ -85,11 +84,9 @@
 # Type checking
 uv run mypy builder_mcp
 ```
-Helping robots build Airbyte connectors.
-=======
+
 Helping robots build Airbyte connectors.
 
 ## Contributing
 
-See the [Contributing Guide](./CONTRIBUTING.md) for information on how to contribute.
->>>>>>> c679088d
+See the [Contributing Guide](./CONTRIBUTING.md) for information on how to contribute.