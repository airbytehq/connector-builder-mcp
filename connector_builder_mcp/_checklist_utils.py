--- conflicted
+++ resolved
@@ -9,12 +9,7 @@
 from datetime import datetime, timezone
 from enum import Enum
 
-<<<<<<< HEAD
-from pydantic import BaseModel, ConfigDict, Field, PrivateAttr
-=======
-import yaml
 from pydantic import BaseModel, ConfigDict, Field, PrivateAttr, computed_field
->>>>>>> 0750ae69
 
 from connector_builder_mcp._checklist_loader import load_checklist_yaml
 from connector_builder_mcp._paths import get_session_checklist_path
