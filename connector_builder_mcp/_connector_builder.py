--- conflicted
+++ resolved
@@ -30,14 +30,13 @@
     DestinationSyncMode,
     SyncMode,
 )
-
 from connector_builder_mcp._secrets import hydrate_config, register_secrets_tools
-<<<<<<< HEAD
-from connector_builder_mcp._util import parse_manifest_input, validate_manifest_structure
-=======
-from connector_builder_mcp._util import filter_config_secrets, validate_manifest_structure
-
->>>>>>> beab29a1
+from connector_builder_mcp._util import (
+    filter_config_secrets,
+    parse_manifest_input,
+    validate_manifest_structure,
+)
+
 
 _REGISTRY_URL = "https://connectors.airbyte.com/files/registries/v0/oss_registry.json"
 _MANIFEST_ONLY_LANGUAGE = "manifest-only"
@@ -262,13 +261,9 @@
 ) -> StreamTestResult:
     """Execute reading from a connector stream.
 
-<<<<<<< HEAD
-    Returns:
-        Test result with success status and details
-=======
-    Returns both record data and raw request/response metadata from the stream test.
-    Raw data is automatically sanitized to prevent exposure of secrets.
->>>>>>> beab29a1
+    Return record data and/or raw request/response metadata from the stream test.
+    We attempt to automatically sanitize raw data to prevent exposure of secrets.
+    We do not attempt to sanitize record data, as it is expected to be user-defined.
     """
     logger.info(f"Testing stream read for stream: {stream_name}")
 
