"""Connector builder MCP tools.

This module provides MCP tools for connector building operations, including
manifest validation, stream testing, and configuration management.
"""

import logging
import pkgutil
from pathlib import Path
from typing import Annotated, Any, Literal

import requests
import yaml
from airbyte_cdk import ConfiguredAirbyteStream
from airbyte_cdk.connector_builder.connector_builder_handler import (
    TestLimits,
    create_source,
    get_limits,
    read_stream,
    resolve_manifest,
)
from airbyte_cdk.models import (
    AirbyteStream,
    ConfiguredAirbyteCatalog,
    DestinationSyncMode,
    SyncMode,
)
from fastmcp import FastMCP
from jsonschema import validate
from jsonschema.exceptions import ValidationError
from pydantic import BaseModel, Field

<<<<<<< HEAD
from connector_builder_mcp._util import filter_config_secrets, validate_manifest_structure
=======
from connector_builder_mcp._secrets import hydrate_config, register_secrets_tools
from connector_builder_mcp._util import validate_manifest_structure
>>>>>>> eb0c5dd2

logger = logging.getLogger(__name__)


class ManifestValidationResult(BaseModel):
    """Result of manifest validation operation."""

    is_valid: bool
    errors: list[str] = []
    warnings: list[str] = []
    resolved_manifest: dict[str, Any] | None = None


class StreamTestResult(BaseModel):
    """Result of stream testing operation."""

    success: bool
    message: str
    records_read: int = 0
    errors: list[str] = []
    records: list[dict[str, Any]] | None = Field(
        default=None, description="Actual record data when include_records=True"
    )
    slices: list[dict[str, Any]] | None = Field(
        default=None,
        description="By default, raw request and response data will be returned only upon error. "
        "Set to True or False, to always or never return the raw response data.",
    )


def _without_records(slices: list[dict[str, Any]]) -> list[dict[str, Any]]:
    """Remove records from slices structure while preserving other data.

    Args:
        slices: List of slice objects from CDK output

    Returns:
        Slices with records removed from pages
    """
    result = []
    for slice_obj in slices:
        if not isinstance(slice_obj, dict):
            result.append(slice_obj)
            continue

        slice_copy = slice_obj.copy()
        if "pages" in slice_copy and isinstance(slice_copy["pages"], list):
            pages_copy = []
            for page in slice_copy["pages"]:
                if isinstance(page, dict):
                    page_copy = page.copy()
                    page_copy.pop("records", None)
                    pages_copy.append(page_copy)
                else:
                    pages_copy.append(page)
            slice_copy["pages"] = pages_copy
        result.append(slice_copy)
    return result


def _without_raw_requests_and_responses(slices: list[dict[str, Any]]) -> list[dict[str, Any]]:
    """Remove raw request and response data from slices structure.

    Args:
        slices: List of slice objects from CDK output

    Returns:
        Slices with request and response data removed from pages
    """
    result = []
    for slice_obj in slices:
        if not isinstance(slice_obj, dict):
            result.append(slice_obj)
            continue

        slice_copy = slice_obj.copy()
        if "pages" in slice_copy and isinstance(slice_copy["pages"], list):
            pages_copy = []
            for page in slice_copy["pages"]:
                if isinstance(page, dict):
                    page_copy = page.copy()
                    page_copy.pop("request", None)
                    page_copy.pop("response", None)
                    pages_copy.append(page_copy)
                else:
                    pages_copy.append(page)
            slice_copy["pages"] = pages_copy
        result.append(slice_copy)
    return result


def _get_dummy_catalog(stream_name: str) -> ConfiguredAirbyteCatalog:
    """Create a dummy configured catalog for one stream.

    We shouldn't have to do this. We should push it into the CDK code instead.

    For now, we have to create this (with no schema) or the read operation will fail.
    """
    return ConfiguredAirbyteCatalog(
        streams=[
            ConfiguredAirbyteStream(
                stream=AirbyteStream(
                    name=stream_name,
                    json_schema={},
                    supported_sync_modes=[SyncMode.full_refresh],
                ),
                sync_mode=SyncMode.full_refresh,
                destination_sync_mode=DestinationSyncMode.append,
            ),
        ]
    )


_DECLARATIVE_COMPONENT_SCHEMA: dict[str, Any] | None = None


def _get_declarative_component_schema() -> dict[str, Any]:
    """Load the declarative component schema from the CDK package (cached)."""
    global _DECLARATIVE_COMPONENT_SCHEMA

    if _DECLARATIVE_COMPONENT_SCHEMA is not None:
        return _DECLARATIVE_COMPONENT_SCHEMA

    try:
        raw_component_schema = pkgutil.get_data(
            "airbyte_cdk", "sources/declarative/declarative_component_schema.yaml"
        )
        if raw_component_schema is not None:
            _DECLARATIVE_COMPONENT_SCHEMA = yaml.load(raw_component_schema, Loader=yaml.SafeLoader)
            return _DECLARATIVE_COMPONENT_SCHEMA  # type: ignore
        else:
            raise RuntimeError(
                "Failed to read manifest component json schema required for validation"
            )
    except FileNotFoundError as e:
        raise FileNotFoundError(
            f"Failed to read manifest component json schema required for validation: {e}"
        ) from e


def _format_validation_error(error: ValidationError) -> str:
    """Format a ValidationError with detailed field path and constraint information."""
    field_path = ".".join(map(str, error.path)) if error.path else "root"

    error_message = error.message

    if field_path == "root":
        detailed_error = f"JSON schema validation failed: {error_message}"
    else:
        detailed_error = f"JSON schema validation failed at field '{field_path}': {error_message}"

    if hasattr(error, "instance") and error.instance is not None:
        try:
            instance_str = str(error.instance)
            if len(instance_str) > 200:
                instance_str = instance_str[:200] + "..."
            detailed_error += f" (received: {instance_str})"
        except Exception:
            pass

    if hasattr(error, "schema") and isinstance(error.schema, dict):
        schema_info = []
        if "type" in error.schema:
            schema_info.append(f"expected type: {error.schema['type']}")
        if "enum" in error.schema:
            enum_values = error.schema["enum"]
            if len(enum_values) <= 5:
                schema_info.append(f"allowed values: {enum_values}")
        if "required" in error.schema:
            required_fields = error.schema["required"]
            if len(required_fields) <= 10:
                schema_info.append(f"required fields: {required_fields}")

        if schema_info:
            detailed_error += f" ({', '.join(schema_info)})"

    return detailed_error


def validate_manifest(
    manifest: Annotated[
        dict[str, Any],
        Field(description="The connector manifest to validate"),
    ],
    config: Annotated[
        dict[str, Any] | None,
        Field(description="Optional connector configuration for validation"),
    ] = None,
) -> ManifestValidationResult:
    """Validate a connector manifest structure and configuration.

    Args:
        manifest: The connector manifest dictionary to validate
        config: Optional configuration to use for validation

    Returns:
        Validation result with success status and any errors/warnings
    """
    logger.info("Validating connector manifest")

    errors: list[str] = []
    warnings: list[str] = []
    resolved_manifest = None

    try:
        if not validate_manifest_structure(manifest):
            errors.append("Manifest missing required fields: version, type, check, streams")
            return ManifestValidationResult(is_valid=False, errors=errors, warnings=warnings)

        try:
            schema = _get_declarative_component_schema()
            validate(manifest, schema)
            logger.info("JSON schema validation passed")
        except ValidationError as schema_error:
            detailed_error = _format_validation_error(schema_error)
            logger.error(f"JSON schema validation failed: {detailed_error}")
            errors.append(detailed_error)
            return ManifestValidationResult(is_valid=False, errors=errors, warnings=warnings)
        except Exception as schema_load_error:
            logger.warning(f"Could not load schema for pre-validation: {schema_load_error}")

        if config is None:
            config = {}

        config_with_manifest = {**config, "__injected_declarative_manifest": manifest}

        limits = get_limits(config_with_manifest)
        source = create_source(config_with_manifest, limits)

        resolve_result = resolve_manifest(source)
        if (
            resolve_result.type.value == "RECORD"
            and resolve_result.record is not None
            and resolve_result.record.data is not None
        ):
            resolved_manifest = resolve_result.record.data.get("manifest")
        else:
            errors.append("Failed to resolve manifest")

    except ValidationError as e:
        logger.error(f"CDK validation error: {e}")
        detailed_error = _format_validation_error(e)
        errors.append(detailed_error)
    except Exception as e:
        logger.error(f"Error validating manifest: {e}")
        errors.append(f"Validation error: {str(e)}")

    is_valid = len(errors) == 0

    return ManifestValidationResult(
        is_valid=is_valid, errors=errors, warnings=warnings, resolved_manifest=resolved_manifest
    )


def execute_stream_test_read(
    manifest: Annotated[
        dict[str, Any],
        Field(description="The connector manifest"),
    ],
    config: Annotated[
        dict[str, Any],
        Field(description="Connector configuration"),
    ],
    stream_name: Annotated[
        str,
        Field(description="Name of the stream to test"),
    ],
    max_records: Annotated[
        int,
        Field(description="Maximum number of records to read", ge=1, le=1000),
    ] = 10,
<<<<<<< HEAD
    include_records: Annotated[
        bool,
        Field(description="If True, include actual record data in the response"),
    ] = False,
    include_raw_response_data: Annotated[
        bool | None,
        Field(
            description="By default, raw request and response data will be returned only upon error. "
            "Set to True or False, to always or never return the raw response data."
        ),
=======
    dotenv_path: Annotated[
        Path | None,
        Field(description="Optional path to .env file for secret hydration"),
>>>>>>> eb0c5dd2
    ] = None,
) -> StreamTestResult:
    """Execute reading from a connector stream.

<<<<<<< HEAD
=======
    Args:
        manifest: The connector manifest
        config: Connector configuration
        stream_name: Name of the stream to test
        max_records: Maximum number of records to read
        dotenv_path: Optional path to .env file for secret hydration

>>>>>>> eb0c5dd2
    Returns:
        Test result with success status and details, optionally including record and HTTP data

    Note:
        Raw request and response data in slices is automatically sanitized using filter_config_secrets()
        to prevent accidental exposure of API keys and other sensitive information.

        To keep a manageable context window, it is recommended to always include a 'max_records'
        argument when running with include_records=True or include_raw_response_data=True. This
        prevents overflow which can happen if the stream has millions of records.
    """
    logger.info(f"Testing stream read for stream: {stream_name}")

    try:
        config = hydrate_config(config, dotenv_path=str(dotenv_path) if dotenv_path else None)
        config_with_manifest = {
            **config,
            "__injected_declarative_manifest": manifest,
            "__test_read_config": {
                "max_records": max_records,
                "max_pages_per_slice": 1,
                "max_slices": 1,
                "max_streams": 1,
            },
        }

        limits = get_limits(config_with_manifest)
        source = create_source(config_with_manifest, limits)
        catalog = _get_dummy_catalog(stream_name)

        result = read_stream(
            source=source,
            config=config_with_manifest,
            configured_catalog=catalog,
            state=[],
            limits=limits,
        )

        if result.type.value == "RECORD":
            records_data = None
            slices_data: list[dict[str, Any]] | None = None

            if result.record and result.record.data:
                try:
                    stream_data = result.record.data
                    slices = stream_data.get("slices", []) if isinstance(stream_data, dict) else []

                    if include_records:
                        records_data = []
                        for slice_obj in slices:
                            if isinstance(slice_obj, dict) and "pages" in slice_obj:
                                for page in slice_obj["pages"]:
                                    if isinstance(page, dict) and "records" in page:
                                        records_data.extend(page["records"])

                    if slices:
                        slices_data = slices.copy()

                        if not include_records:
                            slices_data = _without_records(slices_data)

                        if include_raw_response_data is False:
                            slices_data = _without_raw_requests_and_responses(slices_data)

                        slices_data = filter_config_secrets(slices_data)  # type: ignore[assignment]

                except Exception as e:
                    logger.warning(f"Failed to extract data: {e}")

            return StreamTestResult(
                success=True,
                message=f"Successfully read from stream {stream_name}",
                records_read=max_records,
                records=records_data,
                slices=slices_data,
            )

        error_msg = "Failed to read from stream"
        if hasattr(result, "trace") and result.trace:
            error_msg = result.trace.error.message

        slices_data = None

        if include_raw_response_data is not False:
            if result.record and result.record.data:
                try:
                    stream_data = result.record.data
                    slices = stream_data.get("slices", []) if isinstance(stream_data, dict) else []
                    if slices:
                        slices_data = slices.copy()

                        if not include_records:
                            slices_data = _without_records(slices_data)

                        if include_raw_response_data is False:
                            slices_data = _without_raw_requests_and_responses(slices_data)

                        slices_data = filter_config_secrets(slices_data)  # type: ignore[assignment]
                except Exception as e:
                    logger.warning(f"Failed to extract debug data: {e}")

        return StreamTestResult(
            success=False,
            message=error_msg,
            errors=[error_msg],
            slices=slices_data,
        )

    except Exception as e:
        logger.error(f"Error testing stream read: {e}")
        error_msg = f"Stream test error: {str(e)}"

        slices_data = None

        if include_raw_response_data is not False:
            try:
                if "result" in locals() and result.record and result.record.data:
                    stream_data = result.record.data
                    slices = stream_data.get("slices", []) if isinstance(stream_data, dict) else []
                    if slices:
                        slices_data = slices.copy()

                        if not include_records:
                            slices_data = _without_records(slices_data)

                        if include_raw_response_data is False:
                            slices_data = _without_raw_requests_and_responses(slices_data)

                        slices_data = filter_config_secrets(slices_data)  # type: ignore[assignment]
            except Exception:
                pass

        return StreamTestResult(
            success=False,
            message=error_msg,
            errors=[error_msg],
            slices=slices_data,
        )


def get_resolved_manifest(
    manifest: Annotated[
        dict[str, Any],
        Field(description="The connector manifest to resolve"),
    ],
    config: Annotated[
        dict[str, Any] | None,
        Field(description="Optional connector configuration"),
    ] = None,
) -> dict[str, Any] | Literal["Failed to resolve manifest"]:
    """Get the resolved connector manifest.

    Args:
        manifest: The connector manifest to resolve
        config: Optional configuration for resolution

    Returns:
        Resolved manifest or error message
    """
    logger.info("Getting resolved manifest")

    try:
        if config is None:
            config = {}

        config_with_manifest = {**config, "__injected_declarative_manifest": manifest}

        limits = TestLimits(max_records=10, max_pages_per_slice=1, max_slices=1)

        source = create_source(config_with_manifest, limits)
        result = resolve_manifest(source)

        if (
            result.type.value == "RECORD"
            and result.record is not None
            and result.record.data is not None
        ):
            manifest_data = result.record.data.get("manifest", {})
            if isinstance(manifest_data, dict):
                return manifest_data
            return {}
        else:
            return "Failed to resolve manifest"

    except Exception as e:
        logger.error(f"Error resolving manifest: {e}")
        return "Failed to resolve manifest"


def get_connector_builder_docs(
    topic: Annotated[
        str | None,
        Field(
            description="Specific YAML reference topic to get detailed documentation for. If not provided, returns high-level overview and topic list."
        ),
    ] = None,
) -> str:
    """Get connector builder documentation and guidance.

    Args:
        topic: Optional specific topic from YAML reference documentation

    Returns:
        High-level overview with topic list, or detailed topic-specific documentation
    """
    logger.info(f"Getting connector builder docs for topic: {topic}")

    if topic is None:
        return _get_high_level_overview()
    else:
        return _get_topic_specific_docs(topic)


def _get_topic_mapping() -> dict[str, tuple[str, str]]:
    """Get the topic mapping with relative paths and descriptions."""
    return {
        "overview": (
            "docs/platform/connector-development/connector-builder-ui/overview.md",
            "Connector Builder overview and introduction",
        ),
        "tutorial": (
            "docs/platform/connector-development/connector-builder-ui/tutorial.mdx",
            "Step-by-step tutorial for building connectors",
        ),
        "authentication": (
            "docs/platform/connector-development/connector-builder-ui/authentication.md",
            "Authentication configuration",
        ),
        "incremental-sync": (
            "docs/platform/connector-development/connector-builder-ui/incremental-sync.md",
            "Setting up incremental data synchronization",
        ),
        "pagination": (
            "docs/platform/connector-development/connector-builder-ui/pagination.md",
            "Handling paginated API responses",
        ),
        "partitioning": (
            "docs/platform/connector-development/connector-builder-ui/partitioning.md",
            "Configuring partition routing for complex APIs",
        ),
        "record-processing": (
            "docs/platform/connector-development/connector-builder-ui/record-processing.mdx",
            "Processing and transforming records",
        ),
        "error-handling": (
            "docs/platform/connector-development/connector-builder-ui/error-handling.md",
            "Handling API errors and retries",
        ),
        "ai-assist": (
            "docs/platform/connector-development/connector-builder-ui/ai-assist.md",
            "Using AI assistance in the Connector Builder",
        ),
        "stream-templates": (
            "docs/platform/connector-development/connector-builder-ui/stream-templates.md",
            "Using stream templates for faster development",
        ),
        "custom-components": (
            "docs/platform/connector-development/connector-builder-ui/custom-components.md",
            "Working with custom components",
        ),
        "async-streams": (
            "docs/platform/connector-development/connector-builder-ui/async-streams.md",
            "Configuring asynchronous streams",
        ),
        "yaml-overview": (
            "docs/platform/connector-development/config-based/understanding-the-yaml-file/yaml-overview.md",
            "Understanding the YAML file structure",
        ),
        "reference": (
            "docs/platform/connector-development/config-based/understanding-the-yaml-file/reference.md",
            "Complete YAML reference documentation",
        ),
        "yaml-incremental-syncs": (
            "docs/platform/connector-development/config-based/understanding-the-yaml-file/incremental-syncs.md",
            "Incremental sync configuration in YAML",
        ),
        "yaml-pagination": (
            "docs/platform/connector-development/config-based/understanding-the-yaml-file/pagination.md",
            "Pagination configuration options",
        ),
        "yaml-partition-router": (
            "docs/platform/connector-development/config-based/understanding-the-yaml-file/partition-router.md",
            "Partition routing in YAML manifests",
        ),
        "yaml-record-selector": (
            "docs/platform/connector-development/config-based/understanding-the-yaml-file/record-selector.md",
            "Record selection and transformation",
        ),
        "yaml-error-handling": (
            "docs/platform/connector-development/config-based/understanding-the-yaml-file/error-handling.md",
            "Error handling configuration",
        ),
        "yaml-authentication": (
            "docs/platform/connector-development/config-based/understanding-the-yaml-file/authentication.md",
            "Authentication methods in YAML",
        ),
        "requester": (
            "docs/platform/connector-development/config-based/understanding-the-yaml-file/requester.md",
            "HTTP requester configuration",
        ),
        "request-options": (
            "docs/platform/connector-development/config-based/understanding-the-yaml-file/request-options.md",
            "Request parameter configuration",
        ),
        "rate-limit-api-budget": (
            "docs/platform/connector-development/config-based/understanding-the-yaml-file/rate-limit-api-budget.md",
            "Rate limiting and API budget management",
        ),
        "file-syncing": (
            "docs/platform/connector-development/config-based/understanding-the-yaml-file/file-syncing.md",
            "File synchronization configuration",
        ),
        "property-chunking": (
            "docs/platform/connector-development/config-based/understanding-the-yaml-file/property-chunking.md",
            "Property chunking for large datasets",
        ),
    }


def _get_high_level_overview() -> str:
    """Return high-level connector building process and available topics."""
    topic_mapping = _get_topic_mapping()

    topic_list = []
    for topic_key, (_, description) in topic_mapping.items():
        topic_list.append(f"- {topic_key} - {description}")

    topics_section = "\n".join(topic_list)

    overview = f"""# Connector Builder Documentation

1. Use the manifest YAML JSON schema for high-level guidelines
2. Use the validate manifest tool to confirm JSON schema is correct
3. Start with one stream or (better) a stream template that maps to a single stream
4. Make sure you have working authentication and data retrieval before moving onto pagination and other components
5. When all is confirmed working on the first stream, you can add additional streams. It is generally safest to add one stream at a time, and test each one before moving to the next

We use the Declarative YAML Connector convention for building connectors. Note that we don't yet support custom Python components.

For detailed documentation on specific components, request one of these topics:

{topics_section}

For detailed information on any topic, call this function again with the topic name.
"""
    return overview


def _get_topic_specific_docs(topic: str) -> str:
    """Get detailed documentation for a specific topic using raw GitHub URLs."""
    logger.info(f"Fetching detailed docs for topic: {topic}")

    topic_mapping = _get_topic_mapping()

    if topic not in topic_mapping:
        return f"# {topic} Documentation\n\nTopic '{topic}' not found. Please check the available topics list from the overview.\n\nAvailable topics: {', '.join(topic_mapping.keys())}"

    relative_path, description = topic_mapping[topic]
    raw_github_url = f"https://raw.githubusercontent.com/airbytehq/airbyte/master/{relative_path}"

    try:
        response = requests.get(raw_github_url, timeout=30)
        response.raise_for_status()

        markdown_content = response.text
        return f"# {topic} Documentation\n\n{markdown_content}"

    except Exception as e:
        logger.error(f"Error fetching documentation for topic {topic}: {e}")

        if relative_path.endswith(".md"):
            docs_path = relative_path[:-3]
        elif relative_path.endswith(".mdx"):
            docs_path = relative_path[:-4]
        else:
            docs_path = relative_path
        docs_url = f"https://docs.airbyte.com/{docs_path}"

        return f"# {topic} Documentation\n\nUnable to fetch detailed documentation from GitHub. Please refer to the full reference: {docs_url}\n\nError: {str(e)}"


def register_connector_builder_tools(app: FastMCP) -> None:
    """Register connector builder tools with the FastMCP app.

    Args:
        app: FastMCP application instance
    """
    app.tool(validate_manifest)
    app.tool(execute_stream_test_read)
    app.tool(get_resolved_manifest)
    app.tool(get_connector_builder_docs)
    register_secrets_tools(app)<|MERGE_RESOLUTION|>--- conflicted
+++ resolved
@@ -30,12 +30,8 @@
 from jsonschema.exceptions import ValidationError
 from pydantic import BaseModel, Field
 
-<<<<<<< HEAD
+from connector_builder_mcp._secrets import hydrate_config, register_secrets_tools
 from connector_builder_mcp._util import filter_config_secrets, validate_manifest_structure
-=======
-from connector_builder_mcp._secrets import hydrate_config, register_secrets_tools
-from connector_builder_mcp._util import validate_manifest_structure
->>>>>>> eb0c5dd2
 
 logger = logging.getLogger(__name__)
 
@@ -307,7 +303,6 @@
         int,
         Field(description="Maximum number of records to read", ge=1, le=1000),
     ] = 10,
-<<<<<<< HEAD
     include_records: Annotated[
         bool,
         Field(description="If True, include actual record data in the response"),
@@ -318,25 +313,13 @@
             description="By default, raw request and response data will be returned only upon error. "
             "Set to True or False, to always or never return the raw response data."
         ),
-=======
     dotenv_path: Annotated[
         Path | None,
         Field(description="Optional path to .env file for secret hydration"),
->>>>>>> eb0c5dd2
     ] = None,
 ) -> StreamTestResult:
     """Execute reading from a connector stream.
 
-<<<<<<< HEAD
-=======
-    Args:
-        manifest: The connector manifest
-        config: Connector configuration
-        stream_name: Name of the stream to test
-        max_records: Maximum number of records to read
-        dotenv_path: Optional path to .env file for secret hydration
-
->>>>>>> eb0c5dd2
     Returns:
         Test result with success status and details, optionally including record and HTTP data
 
