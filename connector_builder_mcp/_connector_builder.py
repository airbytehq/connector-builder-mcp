"""Builder MCP - Model Context Protocol server for Airbyte connector building.

This module provides MCP tools for autonomous AI ownership of connector building processes,
including manifest validation, stream testing, and configuration management.

The focus is on end-to-end AI ownership rather than AI assist, enabling AI agents to
fully control the connector development workflow including testing and PR creation.
"""

import csv
import logging
from pathlib import Path
from typing import Annotated

import requests
from fastmcp import FastMCP
from pydantic import Field

from connector_builder_mcp._guidance import CONNECTOR_BUILDER_CHECKLIST, TOPIC_MAPPING
from connector_builder_mcp._manifest_scaffold import (
    create_connector_manifest_scaffold,
)
from connector_builder_mcp._secrets import register_secrets_tools
from connector_builder_mcp._validation_testing import (
    execute_dynamic_manifest_resolution_test,
    execute_record_counts_smoke_test,
    execute_stream_test_read,
    validate_manifest,
)


logger = logging.getLogger(__name__)

<<<<<<< HEAD
DOTENV_FILE_URI_DESCRIPTION = """
Optional paths/URLs to local .env files or Privatebin.net URLs for secret
hydration. Can be a single string, comma-separated string, or list of strings.

Privatebin secrets may be created at privatebin.net, and must:
- Contain text formatted as a dotenv file.
- Use a password sent via the `PRIVATEBIN_PASSWORD` env var.
- Not include password text in the URL.
"""


_MANIFEST_SCHEMA_URL: str = "https://raw.githubusercontent.com/airbytehq/airbyte-python-cdk/main/airbyte_cdk/sources/declarative/declarative_component_schema.yaml"
=======
>>>>>>> c5b66653
_REGISTRY_URL = "https://connectors.airbyte.com/files/registries/v0/oss_registry.json"
_MANIFEST_ONLY_LANGUAGE = "manifest-only"
_MANIFEST_SCHEMA_URL = "https://raw.githubusercontent.com/airbytehq/airbyte/master/airbyte-cdk/python/airbyte_cdk/sources/declarative/declarative_component_schema.yaml"
_HTTP_OK = 200
<<<<<<< HEAD
_HTTP_UNAUTHORIZED = 401

logger = logging.getLogger(__name__)


class ManifestValidationResult(BaseModel):
    """Result of manifest validation operation."""

    is_valid: bool
    errors: list[str] = []
    warnings: list[str] = []
    resolved_manifest: dict[str, Any] | None = None


class StreamTestResult(BaseModel):
    """Result of stream testing operation."""

    success: bool
    message: str
    records_read: int = 0
    errors: list[str] = []
    records: list[dict[str, Any]] | None = Field(
        default=None, description="Actual record data from the stream"
    )
    raw_api_responses: list[dict[str, Any]] | None = Field(
        default=None, description="Raw request/response data and metadata from CDK"
    )
    logs: list[dict[str, Any]] | None = Field(
        default=None, description="Logs returned by the test read operation (if applicable)."
    )


class StreamSmokeTest(BaseModel):
    """Result of a single stream smoke test."""

    stream_name: str
    success: bool
    records_count: int = 0
    max_records_limit: int
    errors: list[str] = []
    logs: list[dict[str, Any]] | None = Field(
        default=None, description="Logs from the stream test operation (if applicable)."
    )
    time_elapsed_seconds: float


class MultiStreamSmokeTest(BaseModel):
    """Result of multi-stream smoke test operation."""

    success: bool
    message: str
    total_streams_tested: int = 0
    total_streams_successful: int = 0
    total_records_count: int = 0
    total_time_elapsed_seconds: float
    stream_results: dict[str, StreamSmokeTest] = Field(
        description="Dictionary mapping stream names to their individual smoke test results"
    )


def _get_dummy_catalog(stream_name: str) -> ConfiguredAirbyteCatalog:
    """Create a dummy configured catalog for one stream.

    We shouldn't have to do this. We should push it into the CDK code instead.

    For now, we have to create this (with no schema) or the read operation will fail.
    """
    return ConfiguredAirbyteCatalog(
        streams=[
            ConfiguredAirbyteStream(
                stream=AirbyteStream(
                    name=stream_name,
                    json_schema={},
                    supported_sync_modes=[SyncMode.full_refresh],
                ),
                sync_mode=SyncMode.full_refresh,
                destination_sync_mode=DestinationSyncMode.append,
            ),
        ]
    )


_DECLARATIVE_COMPONENT_SCHEMA: dict[str, Any] | None = None


def _get_declarative_component_schema() -> dict[str, Any]:
    """Load the declarative component schema from the CDK package (cached)."""
    global _DECLARATIVE_COMPONENT_SCHEMA

    if _DECLARATIVE_COMPONENT_SCHEMA is not None:
        return _DECLARATIVE_COMPONENT_SCHEMA

    try:
        raw_component_schema = pkgutil.get_data(
            "airbyte_cdk", "sources/declarative/declarative_component_schema.yaml"
        )
        if raw_component_schema is not None:
            _DECLARATIVE_COMPONENT_SCHEMA = yaml.load(raw_component_schema, Loader=yaml.SafeLoader)
            return _DECLARATIVE_COMPONENT_SCHEMA  # type: ignore

        raise RuntimeError("Failed to read manifest component json schema required for validation")
    except FileNotFoundError as e:
        raise FileNotFoundError(
            f"Failed to read manifest component json schema required for validation: {e}"
        ) from e


def _format_validation_error(error: ValidationError) -> str:
    """Format a ValidationError with detailed field path and constraint information."""
    field_path = ".".join(map(str, error.path)) if error.path else "root"

    error_message = error.message

    if field_path == "root":
        detailed_error = f"JSON schema validation failed: {error_message}"
    else:
        detailed_error = f"JSON schema validation failed at field '{field_path}': {error_message}"

    if hasattr(error, "instance") and error.instance is not None:
        try:
            instance_str = str(error.instance)
            if len(instance_str) > 200:
                instance_str = instance_str[:200] + "..."
            detailed_error += f" (received: {instance_str})"
        except Exception:
            pass

    if hasattr(error, "schema") and isinstance(error.schema, dict):
        schema_info = []
        if "type" in error.schema:
            schema_info.append(f"expected type: {error.schema['type']}")
        if "enum" in error.schema:
            enum_values = error.schema["enum"]
            if len(enum_values) <= 5:
                schema_info.append(f"allowed values: {enum_values}")
        if "required" in error.schema:
            required_fields = error.schema["required"]
            if len(required_fields) <= 10:
                schema_info.append(f"required fields: {required_fields}")

        if schema_info:
            detailed_error += f" ({', '.join(schema_info)})"

    return detailed_error


def validate_manifest(
    manifest: Annotated[
        str,
        Field(
            description="The connector manifest to validate. "
            "Can be raw a YAML string or path to YAML file"
        ),
    ],
) -> ManifestValidationResult:
    """Validate a connector manifest structure and configuration.

    Returns:
        Validation result with success status and any errors/warnings
    """
    logger.info("Validating connector manifest")

    errors: list[str] = []
    warnings: list[str] = []
    resolved_manifest = None

    try:
        manifest_dict = parse_manifest_input(manifest)

        if not validate_manifest_structure(manifest_dict):
            errors.append(
                "Manifest missing required fields: version, type, check, and either streams or dynamic_streams"
            )
            return ManifestValidationResult(is_valid=False, errors=errors, warnings=warnings)

        try:
            logger.info("Applying CDK preprocessing: resolving references")
            reference_resolver = ManifestReferenceResolver()
            resolved_manifest = reference_resolver.preprocess_manifest(manifest_dict)

            logger.info("Applying CDK preprocessing: propagating types and parameters")
            component_transformer = ManifestComponentTransformer()
            processed_manifest = component_transformer.propagate_types_and_parameters(
                "", resolved_manifest, {}
            )

            logger.info("CDK preprocessing completed successfully")
            manifest_dict = processed_manifest

        except Exception as preprocessing_error:
            logger.error(f"CDK preprocessing failed: {preprocessing_error}")
            errors.append(f"Preprocessing error: {str(preprocessing_error)}")
            return ManifestValidationResult(is_valid=False, errors=errors, warnings=warnings)

        try:
            schema = _get_declarative_component_schema()
            validate(manifest_dict, schema)
            logger.info("JSON schema validation passed")
        except ValidationError as schema_error:
            detailed_error = _format_validation_error(schema_error)
            logger.error(f"JSON schema validation failed: {detailed_error}")
            errors.append(detailed_error)
            return ManifestValidationResult(is_valid=False, errors=errors, warnings=warnings)
        except Exception as schema_load_error:
            logger.warning(f"Could not load schema for pre-validation: {schema_load_error}")

        config_with_manifest = {"__injected_declarative_manifest": manifest_dict}

        limits = get_limits(config_with_manifest)
        source = create_source(config_with_manifest, limits)

        resolve_result = resolve_manifest(source)
        if (
            resolve_result.type.value == "RECORD"
            and resolve_result.record is not None
            and resolve_result.record.data is not None
        ):
            resolved_manifest = resolve_result.record.data.get("manifest")
        else:
            errors.append("Failed to resolve manifest")

    except ValidationError as e:
        logger.error(f"CDK validation error: {e}")
        detailed_error = _format_validation_error(e)
        errors.append(detailed_error)
    except Exception as e:
        logger.error(f"Error validating manifest: {e}")
        errors.append(f"Validation error: {str(e)}")

    is_valid = len(errors) == 0

    return ManifestValidationResult(
        is_valid=is_valid, errors=errors, warnings=warnings, resolved_manifest=resolved_manifest
    )


def execute_stream_test_read(
    manifest: Annotated[
        str,
        Field(description="The connector manifest. Can be raw a YAML string or path to YAML file"),
    ],
    config: Annotated[
        dict[str, Any],
        Field(description="Connector configuration"),
    ],
    stream_name: Annotated[
        str,
        Field(description="Name of the stream to test"),
    ],
    *,
    max_records: Annotated[
        int,
        Field(description="Maximum number of records to read", ge=1, le=1000),
    ] = 10,
    include_records_data: Annotated[
        bool,
        Field(description="Include actual record data from the stream read"),
    ] = True,
    include_raw_responses_data: Annotated[
        bool | None,
        Field(
            description="Include raw API responses and request/response metadata. "
            "Defaults to 'None', which means raw data is included only if an error occurs. "
            "If set to 'False', raw data is not included even on errors."
        ),
    ] = None,
    dotenv_file_uris: Annotated[
        str | list[str] | None,
        Field(description=DOTENV_FILE_URI_DESCRIPTION),
    ] = None,
) -> StreamTestResult:
    """Execute reading from a connector stream.

    Return record data and/or raw request/response metadata from the stream test.
    We attempt to automatically sanitize raw data to prevent exposure of secrets.
    We do not attempt to sanitize record data, as it is expected to be user-defined.
    """
    logger.info(f"Testing stream read for stream: {stream_name}")

    try:
        manifest_dict = parse_manifest_input(manifest)

        config = hydrate_config(config, dotenv_file_uris=dotenv_file_uris)
        config_with_manifest = {
            **config,
            "__injected_declarative_manifest": manifest_dict,
            "__test_read_config": {
                "max_records": max_records,
                "max_pages_per_slice": 1,
                "max_slices": 1,
                "max_streams": 1,
            },
        }

        limits = get_limits(config_with_manifest)
        source = create_source(config_with_manifest, limits)
        catalog = _get_dummy_catalog(stream_name)

        result = read_stream(
            source=source,
            config=config_with_manifest,
            configured_catalog=catalog,
            state=[],
            limits=limits,
        )

        if not (result.type.value == "RECORD" and result.record and result.record.data):
            error_msg = "Failed to read from stream"
            if hasattr(result, "trace") and result.trace:
                error_msg = result.trace.error.message

            return StreamTestResult(
                success=False,
                message=error_msg,
                errors=[error_msg],
            )

        stream_data = result.record.data
        slices = stream_data.get("slices", None)
        if not slices:
            logs = stream_data.pop("logs", [])
            return StreamTestResult(
                success=False,
                message=f"No API output returned for stream '{stream_name}'.",
                errors=[
                    f"No API output returned for stream '{stream_name}'.",
                    f"Result object: {stream_data!s}",
                ],
                logs=logs,
            )

        slices = stream_data.get("slices", []) if isinstance(stream_data, dict) else []
        slices = filter_config_secrets(slices)

        records_data = []
        for slice_obj in slices:
            if isinstance(slice_obj, dict) and "pages" in slice_obj:
                for page in slice_obj["pages"]:
                    if isinstance(page, dict) and "records" in page:
                        records_data.extend(page.pop("records"))

        raw_responses_data = None
        # Always include raw data when explicitly requested (True)
        if include_raw_responses_data is True and slices and isinstance(slices, list):
            raw_responses_data = slices

        return StreamTestResult(
            success=True,
            message=f"Successfully read {len(records_data)} records from stream {stream_name}",
            records_read=len(records_data),
            records=records_data if include_records_data else None,
            raw_api_responses=raw_responses_data,
        )

    except Exception as e:
        logger.error(f"Error testing stream read: {e}")
        error_msg = f"Stream test error: {str(e)}"

        # Include raw data on errors when not explicitly disabled (None or True)
        raw_responses_data = None
        if include_raw_responses_data is not False:
            # Try to extract some context from the error if possible
            raw_responses_data = [{"error": error_msg, "context": "Failed to read stream"}]

        return StreamTestResult(
            success=False,
            message=error_msg,
            errors=[error_msg],
            raw_api_responses=raw_responses_data,
        )


def execute_record_counts_smoke_test(
    manifest: Annotated[
        str,
        Field(description="The connector manifest. Can be raw a YAML string or path to YAML file"),
    ],
    config: Annotated[
        dict[str, Any],
        Field(description="Connector configuration"),
    ],
    streams: Annotated[
        str | None,
        Field(
            description="Optional CSV-delimited list of streams to test."
            "If not provided, tests all streams in the manifest."
        ),
    ] = None,
    *,
    max_records: Annotated[
        int,
        Field(description="Maximum number of records to read per stream", ge=1, le=50000),
    ] = 10000,
    dotenv_file_uris: Annotated[
        str | list[str] | None,
        Field(description=DOTENV_FILE_URI_DESCRIPTION),
    ] = None,
) -> MultiStreamSmokeTest:
    """Execute a smoke test to count records from all streams in the connector.

    This function tests all available streams by reading records up to the specified limit
    and returns comprehensive statistics including record counts, errors, and timing information.

    Args:
        manifest: The connector manifest (YAML string or file path)
        config: Connector configuration
        max_records: Maximum number of records to read per stream (default: 10000)
        dotenv_file_uris: Optional paths/URLs to .env files or privatebin URLs for secret hydration

    Returns:
        MultiStreamSmokeTest result with per-stream statistics and overall summary
    """
    logger.info("Starting multi-stream smoke test")
    start_time = time.time()
    total_streams_tested = 0
    total_streams_successful = 0
    total_records_count = 0
    stream_results: dict[str, StreamSmokeTest] = {}

    manifest_dict = parse_manifest_input(manifest)

    # Hydrate config with secrets if dotenv_file_uris is provided
    config = hydrate_config(config, dotenv_file_uris=dotenv_file_uris)
    config_with_manifest = {
        **config,
        "__injected_declarative_manifest": manifest_dict,
        "__test_read_config": {
            "max_records": max_records,
            "max_pages_per_slice": 10,
            "max_slices": 10,
            "max_streams": 100,
        },
    }

    limits = get_limits(config_with_manifest)
    source = create_source(config_with_manifest, limits)

    stream_names: list[str]
    if isinstance(streams, str):
        stream_names = [s.strip() for s in streams.split(",") if s.strip()]
    elif isinstance(streams, list):
        stream_names = [s.strip() for s in streams]
    else:
        # Test each stream individually
        stream_names = [
            stream_config.get("name")
            for stream_config in manifest_dict.get("streams", [])
            if stream_config.get("name")  # Filter out None values
        ]
        if not stream_names:
            return MultiStreamSmokeTest(
                success=False,
                message="No streams found in manifest",
                stream_results={},
                total_time_elapsed_seconds=time.time() - start_time,
            )

    for stream_name in stream_names:  # noqa: PLR1702
        stream_start_time = time.time()
        logger.info(f"Testing stream: {stream_name}")

        try:
            catalog = _get_dummy_catalog(stream_name)
            result = read_stream(
                source=source,
                config=config_with_manifest,
                configured_catalog=catalog,
                state=[],
                limits=limits,
            )

            stream_elapsed = time.time() - stream_start_time

            if result.type.value == "RECORD" and result.record and result.record.data:
                stream_data = result.record.data
                slices = stream_data.get("slices", [])
                logs = stream_data.get("logs", [])

                records_count = 0
                if slices:
                    for slice_obj in slices:
                        if isinstance(slice_obj, dict) and "pages" in slice_obj:
                            for page in slice_obj["pages"]:
                                if isinstance(page, dict) and "records" in page:
                                    records_count += len(page["records"])

                stream_results[stream_name] = StreamSmokeTest(
                    stream_name=stream_name,
                    success=True,
                    records_count=records_count,
                    max_records_limit=max_records,
                    logs=logs,
                    time_elapsed_seconds=stream_elapsed,
                )
                total_records_count += records_count
                total_streams_successful += 1

            else:
                error_msg = "Failed to read from stream"
                if hasattr(result, "trace") and result.trace and result.trace.error:
                    error_msg = result.trace.error.message or error_msg

                stream_results[stream_name] = StreamSmokeTest(
                    stream_name=stream_name,
                    success=False,
                    records_count=0,
                    max_records_limit=max_records,
                    errors=[error_msg],
                    time_elapsed_seconds=stream_elapsed,
                )

        except Exception as e:
            stream_elapsed = time.time() - stream_start_time
            error_msg = f"Error testing stream {stream_name}: {e!s}"
            logger.warning(error_msg)

            stream_results[stream_name] = StreamSmokeTest(
                stream_name=stream_name,
                success=False,
                records_count=0,
                max_records_limit=max_records,
                errors=[error_msg],
                time_elapsed_seconds=stream_elapsed,
            )

    total_time = time.time() - start_time
    total_streams_tested = len(stream_results)

    success = total_streams_successful > 0
    if success:
        message = f"Smoke test completed: {total_streams_successful}/{total_streams_tested} streams successful, {total_records_count} total records"
    else:
        message = f"Smoke test failed: No streams were successfully tested out of {total_streams_tested} streams"

    return MultiStreamSmokeTest(
        success=success,
        message=message,
        total_streams_tested=total_streams_tested,
        total_streams_successful=total_streams_successful,
        total_records_count=total_records_count,
        total_time_elapsed_seconds=total_time,
        stream_results=stream_results,
    )


def execute_dynamic_manifest_resolution_test(
    manifest: Annotated[
        str,
        Field(
            description="The connector manifest with dynamic elements to resolve. "
            "Can be raw YAML content or path to YAML file"
        ),
    ],
    config: Annotated[
        dict[str, Any] | None,
        Field(description="Optional connector configuration"),
    ] = None,
) -> dict[str, Any] | Literal["Failed to resolve manifest"]:
    """Get the resolved connector manifest, expanded with detected dynamic streams and schemas.

    This tool is helpful for discovering dynamic streams and schemas. This should not replace the
    original manifest, but it can provide helpful information to understand how the manifest will
    be resolved and what streams will be available at runtime.

    Args:
        manifest: The connector manifest to resolve. Can be raw YAML content or path to YAML file
        config: Optional configuration for resolution

    TODO:
    - Research: Is there any reason to ever get the non-fully resolved manifest?

    Returns:
        Resolved manifest or error message
    """
    logger.info("Getting resolved manifest")

    try:
        manifest_dict = parse_manifest_input(manifest)

        if config is None:
            config = {}

        config_with_manifest = {
            **config,
            "__injected_declarative_manifest": manifest_dict,
        }

        limits = TestLimits(max_records=10, max_pages_per_slice=1, max_slices=1)

        source = create_source(config_with_manifest, limits)
        result = full_resolve_manifest(
            source,
            limits,
        )

        if (
            result.type.value == "RECORD"
            and result.record is not None
            and result.record.data is not None
        ):
            manifest_data = result.record.data.get("manifest", {})
            if isinstance(manifest_data, dict):
                return manifest_data
            return {}

        return "Failed to resolve manifest"

    except Exception as e:
        logger.error(f"Error resolving manifest: {e}")
        return "Failed to resolve manifest"
=======
>>>>>>> c5b66653


def get_connector_builder_checklist() -> str:
    """Get the comprehensive development checklist for building declarative source connectors.

    This checklist provides a step-by-step guide for building connectors using the Connector Builder MCP Server,
    with emphasis on proper validation, pagination testing, and avoiding common pitfalls.

    Returns:
        Complete development checklist in markdown format
    """
    logger.info("Getting connector builder development checklist")
    return CONNECTOR_BUILDER_CHECKLIST


def get_connector_builder_docs(
    topic: Annotated[
        str | None,
        Field(
            description="Specific YAML reference topic to get detailed documentation for. If not provided, returns high-level overview and topic list."
        ),
    ] = None,
) -> str:
    """Get connector builder documentation and guidance.

    Args:
        topic: Optional specific topic from YAML reference documentation

    Returns:
        High-level overview with topic list, or detailed topic-specific documentation
    """
    logger.info(f"Getting connector builder docs for topic: {topic}")

    if not topic:
        return """# Connector Builder Documentation

**Important**: Before starting development, call the `get_connector_builder_checklist()` tool first to get the comprehensive development checklist.

The checklist provides step-by-step guidance for building connectors and helps avoid common pitfalls like pagination issues and incomplete validation.


For detailed guidance on specific components and features, you can request documentation for any of these topics:

""" + "\n".join(f"- **{topic}**: {desc}" for topic, (_, desc) in TOPIC_MAPPING.items())

    return _get_topic_specific_docs(topic)


def _get_topic_specific_docs(topic: str) -> str:
    """Get detailed documentation for a specific topic using raw GitHub URLs."""
    logger.info(f"Fetching detailed docs for topic: {topic}")

    if topic not in TOPIC_MAPPING:
        return f"# {topic} Documentation\n\nTopic '{topic}' not found. Please check the available topics list from the overview.\n\nAvailable topics: {', '.join(TOPIC_MAPPING.keys())}"

    full_url: str
    topic_path, _ = TOPIC_MAPPING[topic]
    if "https://" in topic_path:
        full_url = topic_path
    else:
        full_url = f"https://raw.githubusercontent.com/airbytehq/airbyte/master/{topic_path}"

    try:
        response = requests.get(full_url, timeout=30)
        response.raise_for_status()

        markdown_content = response.text
        return f"# '{topic}' Documentation\n\n{markdown_content}"

    except Exception as e:
        logger.error(f"Error fetching documentation for topic '{topic}': {e}")

        return (
            f"Unable to fetch detailed documentation for topic '{topic}' "
            f"using path '{topic_path}' and full URL '{full_url}'."
            f"\n\nError: {e!s}"
        )


def _is_manifest_only_connector(connector_name: str) -> bool:
    """Check if a connector is manifest-only by querying the registry.

    Args:
        connector_name: Name of the connector (e.g., 'source-faker')

    Returns:
        True if the connector is manifest-only, False otherwise or on error
    """
    try:
        response = requests.get(_REGISTRY_URL, timeout=30)
        response.raise_for_status()
        registry_data = response.json()

        for connector_list in [
            registry_data.get("sources", []),
            registry_data.get("destinations", []),
        ]:
            for connector in connector_list:
                docker_repo = connector.get("dockerRepository", "")
                repo_connector_name = docker_repo.replace("airbyte/", "")

                if repo_connector_name == connector_name:
                    language = connector.get("language")
                    tags = connector.get("tags", [])

                    return (
                        language == _MANIFEST_ONLY_LANGUAGE
                        or f"language:{_MANIFEST_ONLY_LANGUAGE}" in tags
                    )

    except Exception as e:
        logger.warning(f"Failed to fetch registry data for {connector_name}: {e}")
        return False
    else:
        # No exception and no match found.
        logger.info(f"Connector {connector_name} was not found in the registry.")
        return False


def get_connector_manifest(
    connector_name: Annotated[
        str,
        Field(description="Name of the connector (e.g., 'source-stripe')"),
    ],
    version: Annotated[
        str,
        Field(
            description="Version of the connector manifest to retrieve. If not provided, defaults to 'latest'"
        ),
    ] = "latest",
) -> str:
    """Get the raw connector manifest YAML from connectors.airbyte.com.

    Args:
        connector_name: Name of the connector (e.g., 'source-stripe')
        version: Version of the connector manifest to retrieve (defaults to 'latest')

    Returns:
        Raw YAML content of the connector manifest
    """
    logger.info(f"Getting connector manifest for {connector_name} version {version}")

    cleaned_version = version.removeprefix("v")
    is_manifest_only = _is_manifest_only_connector(connector_name)

    logger.info(
        f"Connector {connector_name} is {'manifest-only' if is_manifest_only else 'not manifest-only'}."
    )
    if not is_manifest_only:
        return "ERROR: This connector is not manifest-only."

    manifest_url = f"https://connectors.airbyte.com/metadata/airbyte/{connector_name}/{cleaned_version}/manifest.yaml"

    try:
        response = requests.get(manifest_url, timeout=30)
        response.raise_for_status()

        return response.text

    except Exception as e:
        logger.error(f"Error fetching connector manifest for {connector_name}: {e}")
        return (
            f"# Error fetching manifest for connector '{connector_name}' version "
            f"'{version}' from {manifest_url}\n\nError: {str(e)}"
        )


# @mcp.tool() // Deferred
def get_manifest_yaml_json_schema() -> str:
    """Retrieve the connector manifest JSON schema from the Airbyte repository.

    This tool fetches the official JSON schema used to validate connector manifests.
    The schema defines the structure, required fields, and validation rules for
    connector YAML configurations.

    Returns:
        Response containing the schema in YAML format
    """
    # URL to the manifest schema in the Airbyte Python CDK repository

    headers = {
        "Accept": "application/vnd.github.v3+json",
        "User-Agent": "connector-schema-tool",
    }

    response = requests.get(
        _MANIFEST_SCHEMA_URL,
        headers=headers,
        timeout=30,
    )
    if response.status_code == _HTTP_OK:
        return response.text

    response.raise_for_status()  # Raise HTTPError for bad responses
    raise RuntimeError(
        "Something went wrong. Expected success or exception but neither occurred."
    )  # pragma: no cover # This line should not be reached


def find_connectors_by_class_name(class_names: str) -> list[str]:
    """Find connectors that use ALL specified class names/components.

    This tool searches for connectors that implement specific declarative component classes.

    Examples of valid class names:
    - DynamicDeclarativeStream (for dynamic stream discovery)
    - HttpComponentsResolver (for HTTP-based component resolution)
    - ConfigComponentsResolver (for config-based component resolution)
    - OAuthAuthenticator (for OAuth authentication)
    - ApiKeyAuthenticator (for API key authentication)

    Args:
        class_names: Comma-separated string of exact class names to search for.
                    Use class names like "DynamicDeclarativeStream", not feature
                    descriptions like "dynamic streams" or "pagination".

    Returns:
        List of connector names that use ALL specified class names
    """
    if not class_names.strip():
        return []

    class_name_list = [f.strip() for f in class_names.split(",") if f.strip()]
    if not class_name_list:
        return []

    csv_path = Path(__file__).parent / "resources" / "generated" / "connector-feature-index.csv"

    if not csv_path.exists():
        raise FileNotFoundError(f"Feature index file not found: {csv_path}")

    feature_to_connectors: dict[str, set[str]] = {}

    with open(csv_path, encoding="utf-8") as f:
        reader = csv.DictReader(f)
        for row in reader:
            feature = row["FeatureUsage"]
            connector = row["ConnectorName"]

            if feature not in feature_to_connectors:
                feature_to_connectors[feature] = set()
            feature_to_connectors[feature].add(connector)

    result_connectors = None

    for class_name in class_name_list:
        if class_name not in feature_to_connectors:
            return []

        connectors_with_class = feature_to_connectors[class_name]

        if result_connectors is None:
            result_connectors = connectors_with_class.copy()
        else:
            result_connectors = result_connectors.intersection(connectors_with_class)

    return sorted(result_connectors) if result_connectors else []


def register_connector_builder_tools(app: FastMCP) -> None:
    """Register connector builder tools with the FastMCP app.

    Args:
        app: FastMCP application instance
    """
    app.tool(validate_manifest)
    app.tool(execute_stream_test_read)
    app.tool(execute_record_counts_smoke_test)
    app.tool(execute_dynamic_manifest_resolution_test)
    app.tool(get_manifest_yaml_json_schema)
    app.tool(get_connector_builder_checklist)
    app.tool(get_connector_builder_docs)
    app.tool(get_connector_manifest)
    app.tool(find_connectors_by_class_name)
    app.tool(create_connector_manifest_scaffold)
    register_secrets_tools(app)<|MERGE_RESOLUTION|>--- conflicted
+++ resolved
@@ -31,7 +31,6 @@
 
 logger = logging.getLogger(__name__)
 
-<<<<<<< HEAD
 DOTENV_FILE_URI_DESCRIPTION = """
 Optional paths/URLs to local .env files or Privatebin.net URLs for secret
 hydration. Can be a single string, comma-separated string, or list of strings.
@@ -42,627 +41,10 @@
 - Not include password text in the URL.
 """
 
-
-_MANIFEST_SCHEMA_URL: str = "https://raw.githubusercontent.com/airbytehq/airbyte-python-cdk/main/airbyte_cdk/sources/declarative/declarative_component_schema.yaml"
-=======
->>>>>>> c5b66653
 _REGISTRY_URL = "https://connectors.airbyte.com/files/registries/v0/oss_registry.json"
 _MANIFEST_ONLY_LANGUAGE = "manifest-only"
 _MANIFEST_SCHEMA_URL = "https://raw.githubusercontent.com/airbytehq/airbyte/master/airbyte-cdk/python/airbyte_cdk/sources/declarative/declarative_component_schema.yaml"
 _HTTP_OK = 200
-<<<<<<< HEAD
-_HTTP_UNAUTHORIZED = 401
-
-logger = logging.getLogger(__name__)
-
-
-class ManifestValidationResult(BaseModel):
-    """Result of manifest validation operation."""
-
-    is_valid: bool
-    errors: list[str] = []
-    warnings: list[str] = []
-    resolved_manifest: dict[str, Any] | None = None
-
-
-class StreamTestResult(BaseModel):
-    """Result of stream testing operation."""
-
-    success: bool
-    message: str
-    records_read: int = 0
-    errors: list[str] = []
-    records: list[dict[str, Any]] | None = Field(
-        default=None, description="Actual record data from the stream"
-    )
-    raw_api_responses: list[dict[str, Any]] | None = Field(
-        default=None, description="Raw request/response data and metadata from CDK"
-    )
-    logs: list[dict[str, Any]] | None = Field(
-        default=None, description="Logs returned by the test read operation (if applicable)."
-    )
-
-
-class StreamSmokeTest(BaseModel):
-    """Result of a single stream smoke test."""
-
-    stream_name: str
-    success: bool
-    records_count: int = 0
-    max_records_limit: int
-    errors: list[str] = []
-    logs: list[dict[str, Any]] | None = Field(
-        default=None, description="Logs from the stream test operation (if applicable)."
-    )
-    time_elapsed_seconds: float
-
-
-class MultiStreamSmokeTest(BaseModel):
-    """Result of multi-stream smoke test operation."""
-
-    success: bool
-    message: str
-    total_streams_tested: int = 0
-    total_streams_successful: int = 0
-    total_records_count: int = 0
-    total_time_elapsed_seconds: float
-    stream_results: dict[str, StreamSmokeTest] = Field(
-        description="Dictionary mapping stream names to their individual smoke test results"
-    )
-
-
-def _get_dummy_catalog(stream_name: str) -> ConfiguredAirbyteCatalog:
-    """Create a dummy configured catalog for one stream.
-
-    We shouldn't have to do this. We should push it into the CDK code instead.
-
-    For now, we have to create this (with no schema) or the read operation will fail.
-    """
-    return ConfiguredAirbyteCatalog(
-        streams=[
-            ConfiguredAirbyteStream(
-                stream=AirbyteStream(
-                    name=stream_name,
-                    json_schema={},
-                    supported_sync_modes=[SyncMode.full_refresh],
-                ),
-                sync_mode=SyncMode.full_refresh,
-                destination_sync_mode=DestinationSyncMode.append,
-            ),
-        ]
-    )
-
-
-_DECLARATIVE_COMPONENT_SCHEMA: dict[str, Any] | None = None
-
-
-def _get_declarative_component_schema() -> dict[str, Any]:
-    """Load the declarative component schema from the CDK package (cached)."""
-    global _DECLARATIVE_COMPONENT_SCHEMA
-
-    if _DECLARATIVE_COMPONENT_SCHEMA is not None:
-        return _DECLARATIVE_COMPONENT_SCHEMA
-
-    try:
-        raw_component_schema = pkgutil.get_data(
-            "airbyte_cdk", "sources/declarative/declarative_component_schema.yaml"
-        )
-        if raw_component_schema is not None:
-            _DECLARATIVE_COMPONENT_SCHEMA = yaml.load(raw_component_schema, Loader=yaml.SafeLoader)
-            return _DECLARATIVE_COMPONENT_SCHEMA  # type: ignore
-
-        raise RuntimeError("Failed to read manifest component json schema required for validation")
-    except FileNotFoundError as e:
-        raise FileNotFoundError(
-            f"Failed to read manifest component json schema required for validation: {e}"
-        ) from e
-
-
-def _format_validation_error(error: ValidationError) -> str:
-    """Format a ValidationError with detailed field path and constraint information."""
-    field_path = ".".join(map(str, error.path)) if error.path else "root"
-
-    error_message = error.message
-
-    if field_path == "root":
-        detailed_error = f"JSON schema validation failed: {error_message}"
-    else:
-        detailed_error = f"JSON schema validation failed at field '{field_path}': {error_message}"
-
-    if hasattr(error, "instance") and error.instance is not None:
-        try:
-            instance_str = str(error.instance)
-            if len(instance_str) > 200:
-                instance_str = instance_str[:200] + "..."
-            detailed_error += f" (received: {instance_str})"
-        except Exception:
-            pass
-
-    if hasattr(error, "schema") and isinstance(error.schema, dict):
-        schema_info = []
-        if "type" in error.schema:
-            schema_info.append(f"expected type: {error.schema['type']}")
-        if "enum" in error.schema:
-            enum_values = error.schema["enum"]
-            if len(enum_values) <= 5:
-                schema_info.append(f"allowed values: {enum_values}")
-        if "required" in error.schema:
-            required_fields = error.schema["required"]
-            if len(required_fields) <= 10:
-                schema_info.append(f"required fields: {required_fields}")
-
-        if schema_info:
-            detailed_error += f" ({', '.join(schema_info)})"
-
-    return detailed_error
-
-
-def validate_manifest(
-    manifest: Annotated[
-        str,
-        Field(
-            description="The connector manifest to validate. "
-            "Can be raw a YAML string or path to YAML file"
-        ),
-    ],
-) -> ManifestValidationResult:
-    """Validate a connector manifest structure and configuration.
-
-    Returns:
-        Validation result with success status and any errors/warnings
-    """
-    logger.info("Validating connector manifest")
-
-    errors: list[str] = []
-    warnings: list[str] = []
-    resolved_manifest = None
-
-    try:
-        manifest_dict = parse_manifest_input(manifest)
-
-        if not validate_manifest_structure(manifest_dict):
-            errors.append(
-                "Manifest missing required fields: version, type, check, and either streams or dynamic_streams"
-            )
-            return ManifestValidationResult(is_valid=False, errors=errors, warnings=warnings)
-
-        try:
-            logger.info("Applying CDK preprocessing: resolving references")
-            reference_resolver = ManifestReferenceResolver()
-            resolved_manifest = reference_resolver.preprocess_manifest(manifest_dict)
-
-            logger.info("Applying CDK preprocessing: propagating types and parameters")
-            component_transformer = ManifestComponentTransformer()
-            processed_manifest = component_transformer.propagate_types_and_parameters(
-                "", resolved_manifest, {}
-            )
-
-            logger.info("CDK preprocessing completed successfully")
-            manifest_dict = processed_manifest
-
-        except Exception as preprocessing_error:
-            logger.error(f"CDK preprocessing failed: {preprocessing_error}")
-            errors.append(f"Preprocessing error: {str(preprocessing_error)}")
-            return ManifestValidationResult(is_valid=False, errors=errors, warnings=warnings)
-
-        try:
-            schema = _get_declarative_component_schema()
-            validate(manifest_dict, schema)
-            logger.info("JSON schema validation passed")
-        except ValidationError as schema_error:
-            detailed_error = _format_validation_error(schema_error)
-            logger.error(f"JSON schema validation failed: {detailed_error}")
-            errors.append(detailed_error)
-            return ManifestValidationResult(is_valid=False, errors=errors, warnings=warnings)
-        except Exception as schema_load_error:
-            logger.warning(f"Could not load schema for pre-validation: {schema_load_error}")
-
-        config_with_manifest = {"__injected_declarative_manifest": manifest_dict}
-
-        limits = get_limits(config_with_manifest)
-        source = create_source(config_with_manifest, limits)
-
-        resolve_result = resolve_manifest(source)
-        if (
-            resolve_result.type.value == "RECORD"
-            and resolve_result.record is not None
-            and resolve_result.record.data is not None
-        ):
-            resolved_manifest = resolve_result.record.data.get("manifest")
-        else:
-            errors.append("Failed to resolve manifest")
-
-    except ValidationError as e:
-        logger.error(f"CDK validation error: {e}")
-        detailed_error = _format_validation_error(e)
-        errors.append(detailed_error)
-    except Exception as e:
-        logger.error(f"Error validating manifest: {e}")
-        errors.append(f"Validation error: {str(e)}")
-
-    is_valid = len(errors) == 0
-
-    return ManifestValidationResult(
-        is_valid=is_valid, errors=errors, warnings=warnings, resolved_manifest=resolved_manifest
-    )
-
-
-def execute_stream_test_read(
-    manifest: Annotated[
-        str,
-        Field(description="The connector manifest. Can be raw a YAML string or path to YAML file"),
-    ],
-    config: Annotated[
-        dict[str, Any],
-        Field(description="Connector configuration"),
-    ],
-    stream_name: Annotated[
-        str,
-        Field(description="Name of the stream to test"),
-    ],
-    *,
-    max_records: Annotated[
-        int,
-        Field(description="Maximum number of records to read", ge=1, le=1000),
-    ] = 10,
-    include_records_data: Annotated[
-        bool,
-        Field(description="Include actual record data from the stream read"),
-    ] = True,
-    include_raw_responses_data: Annotated[
-        bool | None,
-        Field(
-            description="Include raw API responses and request/response metadata. "
-            "Defaults to 'None', which means raw data is included only if an error occurs. "
-            "If set to 'False', raw data is not included even on errors."
-        ),
-    ] = None,
-    dotenv_file_uris: Annotated[
-        str | list[str] | None,
-        Field(description=DOTENV_FILE_URI_DESCRIPTION),
-    ] = None,
-) -> StreamTestResult:
-    """Execute reading from a connector stream.
-
-    Return record data and/or raw request/response metadata from the stream test.
-    We attempt to automatically sanitize raw data to prevent exposure of secrets.
-    We do not attempt to sanitize record data, as it is expected to be user-defined.
-    """
-    logger.info(f"Testing stream read for stream: {stream_name}")
-
-    try:
-        manifest_dict = parse_manifest_input(manifest)
-
-        config = hydrate_config(config, dotenv_file_uris=dotenv_file_uris)
-        config_with_manifest = {
-            **config,
-            "__injected_declarative_manifest": manifest_dict,
-            "__test_read_config": {
-                "max_records": max_records,
-                "max_pages_per_slice": 1,
-                "max_slices": 1,
-                "max_streams": 1,
-            },
-        }
-
-        limits = get_limits(config_with_manifest)
-        source = create_source(config_with_manifest, limits)
-        catalog = _get_dummy_catalog(stream_name)
-
-        result = read_stream(
-            source=source,
-            config=config_with_manifest,
-            configured_catalog=catalog,
-            state=[],
-            limits=limits,
-        )
-
-        if not (result.type.value == "RECORD" and result.record and result.record.data):
-            error_msg = "Failed to read from stream"
-            if hasattr(result, "trace") and result.trace:
-                error_msg = result.trace.error.message
-
-            return StreamTestResult(
-                success=False,
-                message=error_msg,
-                errors=[error_msg],
-            )
-
-        stream_data = result.record.data
-        slices = stream_data.get("slices", None)
-        if not slices:
-            logs = stream_data.pop("logs", [])
-            return StreamTestResult(
-                success=False,
-                message=f"No API output returned for stream '{stream_name}'.",
-                errors=[
-                    f"No API output returned for stream '{stream_name}'.",
-                    f"Result object: {stream_data!s}",
-                ],
-                logs=logs,
-            )
-
-        slices = stream_data.get("slices", []) if isinstance(stream_data, dict) else []
-        slices = filter_config_secrets(slices)
-
-        records_data = []
-        for slice_obj in slices:
-            if isinstance(slice_obj, dict) and "pages" in slice_obj:
-                for page in slice_obj["pages"]:
-                    if isinstance(page, dict) and "records" in page:
-                        records_data.extend(page.pop("records"))
-
-        raw_responses_data = None
-        # Always include raw data when explicitly requested (True)
-        if include_raw_responses_data is True and slices and isinstance(slices, list):
-            raw_responses_data = slices
-
-        return StreamTestResult(
-            success=True,
-            message=f"Successfully read {len(records_data)} records from stream {stream_name}",
-            records_read=len(records_data),
-            records=records_data if include_records_data else None,
-            raw_api_responses=raw_responses_data,
-        )
-
-    except Exception as e:
-        logger.error(f"Error testing stream read: {e}")
-        error_msg = f"Stream test error: {str(e)}"
-
-        # Include raw data on errors when not explicitly disabled (None or True)
-        raw_responses_data = None
-        if include_raw_responses_data is not False:
-            # Try to extract some context from the error if possible
-            raw_responses_data = [{"error": error_msg, "context": "Failed to read stream"}]
-
-        return StreamTestResult(
-            success=False,
-            message=error_msg,
-            errors=[error_msg],
-            raw_api_responses=raw_responses_data,
-        )
-
-
-def execute_record_counts_smoke_test(
-    manifest: Annotated[
-        str,
-        Field(description="The connector manifest. Can be raw a YAML string or path to YAML file"),
-    ],
-    config: Annotated[
-        dict[str, Any],
-        Field(description="Connector configuration"),
-    ],
-    streams: Annotated[
-        str | None,
-        Field(
-            description="Optional CSV-delimited list of streams to test."
-            "If not provided, tests all streams in the manifest."
-        ),
-    ] = None,
-    *,
-    max_records: Annotated[
-        int,
-        Field(description="Maximum number of records to read per stream", ge=1, le=50000),
-    ] = 10000,
-    dotenv_file_uris: Annotated[
-        str | list[str] | None,
-        Field(description=DOTENV_FILE_URI_DESCRIPTION),
-    ] = None,
-) -> MultiStreamSmokeTest:
-    """Execute a smoke test to count records from all streams in the connector.
-
-    This function tests all available streams by reading records up to the specified limit
-    and returns comprehensive statistics including record counts, errors, and timing information.
-
-    Args:
-        manifest: The connector manifest (YAML string or file path)
-        config: Connector configuration
-        max_records: Maximum number of records to read per stream (default: 10000)
-        dotenv_file_uris: Optional paths/URLs to .env files or privatebin URLs for secret hydration
-
-    Returns:
-        MultiStreamSmokeTest result with per-stream statistics and overall summary
-    """
-    logger.info("Starting multi-stream smoke test")
-    start_time = time.time()
-    total_streams_tested = 0
-    total_streams_successful = 0
-    total_records_count = 0
-    stream_results: dict[str, StreamSmokeTest] = {}
-
-    manifest_dict = parse_manifest_input(manifest)
-
-    # Hydrate config with secrets if dotenv_file_uris is provided
-    config = hydrate_config(config, dotenv_file_uris=dotenv_file_uris)
-    config_with_manifest = {
-        **config,
-        "__injected_declarative_manifest": manifest_dict,
-        "__test_read_config": {
-            "max_records": max_records,
-            "max_pages_per_slice": 10,
-            "max_slices": 10,
-            "max_streams": 100,
-        },
-    }
-
-    limits = get_limits(config_with_manifest)
-    source = create_source(config_with_manifest, limits)
-
-    stream_names: list[str]
-    if isinstance(streams, str):
-        stream_names = [s.strip() for s in streams.split(",") if s.strip()]
-    elif isinstance(streams, list):
-        stream_names = [s.strip() for s in streams]
-    else:
-        # Test each stream individually
-        stream_names = [
-            stream_config.get("name")
-            for stream_config in manifest_dict.get("streams", [])
-            if stream_config.get("name")  # Filter out None values
-        ]
-        if not stream_names:
-            return MultiStreamSmokeTest(
-                success=False,
-                message="No streams found in manifest",
-                stream_results={},
-                total_time_elapsed_seconds=time.time() - start_time,
-            )
-
-    for stream_name in stream_names:  # noqa: PLR1702
-        stream_start_time = time.time()
-        logger.info(f"Testing stream: {stream_name}")
-
-        try:
-            catalog = _get_dummy_catalog(stream_name)
-            result = read_stream(
-                source=source,
-                config=config_with_manifest,
-                configured_catalog=catalog,
-                state=[],
-                limits=limits,
-            )
-
-            stream_elapsed = time.time() - stream_start_time
-
-            if result.type.value == "RECORD" and result.record and result.record.data:
-                stream_data = result.record.data
-                slices = stream_data.get("slices", [])
-                logs = stream_data.get("logs", [])
-
-                records_count = 0
-                if slices:
-                    for slice_obj in slices:
-                        if isinstance(slice_obj, dict) and "pages" in slice_obj:
-                            for page in slice_obj["pages"]:
-                                if isinstance(page, dict) and "records" in page:
-                                    records_count += len(page["records"])
-
-                stream_results[stream_name] = StreamSmokeTest(
-                    stream_name=stream_name,
-                    success=True,
-                    records_count=records_count,
-                    max_records_limit=max_records,
-                    logs=logs,
-                    time_elapsed_seconds=stream_elapsed,
-                )
-                total_records_count += records_count
-                total_streams_successful += 1
-
-            else:
-                error_msg = "Failed to read from stream"
-                if hasattr(result, "trace") and result.trace and result.trace.error:
-                    error_msg = result.trace.error.message or error_msg
-
-                stream_results[stream_name] = StreamSmokeTest(
-                    stream_name=stream_name,
-                    success=False,
-                    records_count=0,
-                    max_records_limit=max_records,
-                    errors=[error_msg],
-                    time_elapsed_seconds=stream_elapsed,
-                )
-
-        except Exception as e:
-            stream_elapsed = time.time() - stream_start_time
-            error_msg = f"Error testing stream {stream_name}: {e!s}"
-            logger.warning(error_msg)
-
-            stream_results[stream_name] = StreamSmokeTest(
-                stream_name=stream_name,
-                success=False,
-                records_count=0,
-                max_records_limit=max_records,
-                errors=[error_msg],
-                time_elapsed_seconds=stream_elapsed,
-            )
-
-    total_time = time.time() - start_time
-    total_streams_tested = len(stream_results)
-
-    success = total_streams_successful > 0
-    if success:
-        message = f"Smoke test completed: {total_streams_successful}/{total_streams_tested} streams successful, {total_records_count} total records"
-    else:
-        message = f"Smoke test failed: No streams were successfully tested out of {total_streams_tested} streams"
-
-    return MultiStreamSmokeTest(
-        success=success,
-        message=message,
-        total_streams_tested=total_streams_tested,
-        total_streams_successful=total_streams_successful,
-        total_records_count=total_records_count,
-        total_time_elapsed_seconds=total_time,
-        stream_results=stream_results,
-    )
-
-
-def execute_dynamic_manifest_resolution_test(
-    manifest: Annotated[
-        str,
-        Field(
-            description="The connector manifest with dynamic elements to resolve. "
-            "Can be raw YAML content or path to YAML file"
-        ),
-    ],
-    config: Annotated[
-        dict[str, Any] | None,
-        Field(description="Optional connector configuration"),
-    ] = None,
-) -> dict[str, Any] | Literal["Failed to resolve manifest"]:
-    """Get the resolved connector manifest, expanded with detected dynamic streams and schemas.
-
-    This tool is helpful for discovering dynamic streams and schemas. This should not replace the
-    original manifest, but it can provide helpful information to understand how the manifest will
-    be resolved and what streams will be available at runtime.
-
-    Args:
-        manifest: The connector manifest to resolve. Can be raw YAML content or path to YAML file
-        config: Optional configuration for resolution
-
-    TODO:
-    - Research: Is there any reason to ever get the non-fully resolved manifest?
-
-    Returns:
-        Resolved manifest or error message
-    """
-    logger.info("Getting resolved manifest")
-
-    try:
-        manifest_dict = parse_manifest_input(manifest)
-
-        if config is None:
-            config = {}
-
-        config_with_manifest = {
-            **config,
-            "__injected_declarative_manifest": manifest_dict,
-        }
-
-        limits = TestLimits(max_records=10, max_pages_per_slice=1, max_slices=1)
-
-        source = create_source(config_with_manifest, limits)
-        result = full_resolve_manifest(
-            source,
-            limits,
-        )
-
-        if (
-            result.type.value == "RECORD"
-            and result.record is not None
-            and result.record.data is not None
-        ):
-            manifest_data = result.record.data.get("manifest", {})
-            if isinstance(manifest_data, dict):
-                return manifest_data
-            return {}
-
-        return "Failed to resolve manifest"
-
-    except Exception as e:
-        logger.error(f"Error resolving manifest: {e}")
-        return "Failed to resolve manifest"
-=======
->>>>>>> c5b66653
 
 
 def get_connector_builder_checklist() -> str:
